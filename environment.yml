name: HydroDataset
channels:
  - conda-forge
  - defaults
dependencies:
  - pygeoogc=0.11.0
  - pygeoutils=0.11.0
  - py3dep=0.11.0
  - pynhd=0.11.0
  - pygeohydro=0.11.0
  - pydaymet=0.11.0
  - rioxarray
  - openpyxl
  - cdsapi
  - cfgrib
  - tqdm
  - sphinx
<<<<<<< HEAD
  - pytest
  - black
  - flake8
  - pip
  - pip:
      - wget
=======
  - pytest
>>>>>>> 98927075
<|MERGE_RESOLUTION|>--- conflicted
+++ resolved
@@ -15,13 +15,9 @@
   - cfgrib
   - tqdm
   - sphinx
-<<<<<<< HEAD
   - pytest
   - black
   - flake8
   - pip
   - pip:
-      - wget
-=======
-  - pytest
->>>>>>> 98927075
+      - wget